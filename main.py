import pandas as pd
import matplotlib.pyplot as plt
import seaborn as sns

file_name = "Business.xlsx"
sheet_to_load = "Table 1"

<<<<<<< HEAD
# --- 1. Load the data, skipping the top 5 rows and ignoring headers ---
df = pd.read_excel(file_name, sheet_name=sheet_to_load, header=None, skiprows=5)

# --- 2. Manually fix the column headers ---
new_headers = df.iloc[0]
df = df[1:]

# --- THE FIX IS HERE ---
# Manually assign the names for the first two columns.
new_headers.iloc[0] = 'Line'
new_headers.iloc[1] = 'Industry'
# --- END FIX ---

=======
# --- 1. Load the data, intentionally skipping the top 5 rows and ignoring headers ---
df = pd.read_excel(file_name, sheet_name=sheet_to_load, header=None, skiprows=5)

# --- 2. Manually fix the column headers ---
new_headers = df.iloc[0] 
df = df[1:] 
>>>>>>> d9b4193c
df.columns = new_headers

# --- 3. Clean and convert the data ---
columns_to_convert = df.columns[2:]
for column in columns_to_convert:
    df[column] = pd.to_numeric(df[column], errors='coerce')
df.dropna(how='all', inplace=True)


# --- 4. Check our work ---
print("--- Cleaned DataFrame Info ---")
df.info()

<<<<<<< HEAD
# --- 5. Plot the histogram ---
plt.figure(figsize=(10, 6))
sns.histplot(data=df, x=2023, bins=15)
plt.title("Distribution of Real Value Added by Industry (2023)")
plt.xlabel("Real Value Added (Millions of Dollars)")
plt.ylabel("Number of Industries")
plt.show()


# --- 6. Separate Government vs. Private and Plot ---
# Clean up any extra whitespace from the 'Industry' column
df['Industry'] = df['Industry'].astype(str).str.strip()

# Isolate the 'Federal government' row
government_df = df[df['Industry'] == 'Federal government']

# Isolate all other rows (private sector)
private_df = df[df['Industry'] != 'Federal government']

# Get a list of the year columns to sum up
year_columns = df.columns[2:]

# Sum the contributions for each group
government_sum = government_df[year_columns].sum()
private_sum = private_df[year_columns].sum()

# Create a new DataFrame to hold the summary
summary_df = pd.DataFrame({'Government': government_sum, 'Private Sector': private_sum})

# --- Create the stacked area chart ---
summary_df.plot(
    kind='area',
    stacked=True,
    figsize=(12, 7),
    title='Government vs. Private Sector Contribution to the Space Economy'
)
plt.ylabel("Real Value Added (Millions of Dollars)")
plt.xlabel("Year")
plt.xticks(rotation=45)
plt.tight_layout()
=======
print("\n--- Cleaned First 5 Rows ---")
print(df.head())


# --- 5. Plot the changes over the years ---
# The industry column is the second column (at index 1)
# Use .iloc[:, 1] to select the second column by its integer position
industry_series = df.iloc[:, 1]

# Find start and end indices for private and government sectors
# Use the .astype(str) to ensure that the column is treated as a string type
private_start = df[industry_series.astype(str).str.contains('Private industries', case=False, na=False)].index[0]
government_start = df[industry_series.astype(str).str.contains('Government', case=False, na=False)].index[0]

# Sum the values for each year
private_totals = df.loc[private_start+1:government_start-1, columns_to_convert].sum()
government_totals = df.loc[government_start+1:, columns_to_convert].sum()

# --- 6. Plot the changes over the years ---
plt.figure(figsize=(10, 6))

plt.plot(private_totals.index, private_totals.values, marker='o', label='Private Sector', color='#1f77b4')
plt.plot(government_totals.index, government_totals.values, marker='o', label='Government', color='#ff7f0e')

plt.title("Real Value Added by Sector Over the Years")
plt.xlabel("Year")
plt.ylabel("Millions of Dollars")
plt.legend()
plt.grid(True)
>>>>>>> d9b4193c
plt.show()<|MERGE_RESOLUTION|>--- conflicted
+++ resolved
@@ -1,115 +1,284 @@
 import pandas as pd
 import matplotlib.pyplot as plt
 import seaborn as sns
+import numpy as np
+from sklearn.linear_model import LinearRegression
+from sklearn.preprocessing import PolynomialFeatures
+from sklearn.pipeline import make_pipeline
+import warnings
+warnings.filterwarnings('ignore')
+
+# Set style for better looking plots
+plt.style.use('seaborn-v0_8')
+sns.set_palette("husl")
 
 file_name = "Business.xlsx"
 sheet_to_load = "Table 1"
 
-<<<<<<< HEAD
-# --- 1. Load the data, skipping the top 5 rows and ignoring headers ---
+# --- 1. Load and clean the data ---
 df = pd.read_excel(file_name, sheet_name=sheet_to_load, header=None, skiprows=5)
 
-# --- 2. Manually fix the column headers ---
-new_headers = df.iloc[0]
-df = df[1:]
-
-# --- THE FIX IS HERE ---
-# Manually assign the names for the first two columns.
-new_headers.iloc[0] = 'Line'
-new_headers.iloc[1] = 'Industry'
-# --- END FIX ---
-
-=======
-# --- 1. Load the data, intentionally skipping the top 5 rows and ignoring headers ---
-df = pd.read_excel(file_name, sheet_name=sheet_to_load, header=None, skiprows=5)
-
-# --- 2. Manually fix the column headers ---
+# Manually fix the column headers
 new_headers = df.iloc[0] 
 df = df[1:] 
->>>>>>> d9b4193c
 df.columns = new_headers
 
-# --- 3. Clean and convert the data ---
+# Clean and convert the data
 columns_to_convert = df.columns[2:]
 for column in columns_to_convert:
     df[column] = pd.to_numeric(df[column], errors='coerce')
 df.dropna(how='all', inplace=True)
 
-
-# --- 4. Check our work ---
-print("--- Cleaned DataFrame Info ---")
-df.info()
-
-<<<<<<< HEAD
-# --- 5. Plot the histogram ---
-plt.figure(figsize=(10, 6))
-sns.histplot(data=df, x=2023, bins=15)
-plt.title("Distribution of Real Value Added by Industry (2023)")
-plt.xlabel("Real Value Added (Millions of Dollars)")
-plt.ylabel("Number of Industries")
-plt.show()
-
-
-# --- 6. Separate Government vs. Private and Plot ---
-# Clean up any extra whitespace from the 'Industry' column
-df['Industry'] = df['Industry'].astype(str).str.strip()
-
-# Isolate the 'Federal government' row
-government_df = df[df['Industry'] == 'Federal government']
-
-# Isolate all other rows (private sector)
-private_df = df[df['Industry'] != 'Federal government']
-
-# Get a list of the year columns to sum up
-year_columns = df.columns[2:]
-
-# Sum the contributions for each group
-government_sum = government_df[year_columns].sum()
-private_sum = private_df[year_columns].sum()
-
-# Create a new DataFrame to hold the summary
-summary_df = pd.DataFrame({'Government': government_sum, 'Private Sector': private_sum})
-
-# --- Create the stacked area chart ---
-summary_df.plot(
-    kind='area',
-    stacked=True,
-    figsize=(12, 7),
-    title='Government vs. Private Sector Contribution to the Space Economy'
-)
-plt.ylabel("Real Value Added (Millions of Dollars)")
-plt.xlabel("Year")
-plt.xticks(rotation=45)
-plt.tight_layout()
-=======
-print("\n--- Cleaned First 5 Rows ---")
-print(df.head())
-
-
-# --- 5. Plot the changes over the years ---
-# The industry column is the second column (at index 1)
-# Use .iloc[:, 1] to select the second column by its integer position
-industry_series = df.iloc[:, 1]
-
-# Find start and end indices for private and government sectors
-# Use the .astype(str) to ensure that the column is treated as a string type
-private_start = df[industry_series.astype(str).str.contains('Private industries', case=False, na=False)].index[0]
-government_start = df[industry_series.astype(str).str.contains('Government', case=False, na=False)].index[0]
-
-# Sum the values for each year
-private_totals = df.loc[private_start+1:government_start-1, columns_to_convert].sum()
-government_totals = df.loc[government_start+1:, columns_to_convert].sum()
-
-# --- 6. Plot the changes over the years ---
-plt.figure(figsize=(10, 6))
-
-plt.plot(private_totals.index, private_totals.values, marker='o', label='Private Sector', color='#1f77b4')
-plt.plot(government_totals.index, government_totals.values, marker='o', label='Government', color='#ff7f0e')
-
-plt.title("Real Value Added by Sector Over the Years")
-plt.xlabel("Year")
-plt.ylabel("Millions of Dollars")
-plt.legend()
-plt.grid(True)
->>>>>>> d9b4193c
-plt.show()+print("--- Data Structure Analysis ---")
+print(f"DataFrame shape: {df.shape}")
+print(f"Columns: {list(df.columns)}")
+print(f"Years available: {list(columns_to_convert)}")
+print("\n--- Industry breakdown ---")
+print(df.iloc[:, 1].values)  # Print all industry categories
+
+# --- 2. Extract Private sector and calculate Government by subtraction ---
+industry_series = df.iloc[:, 1].astype(str)
+
+# Find the private sector row and total space economy row
+private_row_idx = None
+total_space_economy_row_idx = None
+
+print("\n--- Searching for Private sector and Total Space Economy rows ---")
+for idx, industry in enumerate(industry_series):
+    print(f"Row {idx}: '{industry.strip()}'")
+    
+    # Look for Private sector row
+    industry_clean = industry.strip().lower()
+    if 'private' in industry_clean and ('industries' in industry_clean or 'sector' in industry_clean or industry_clean == 'private'):
+        private_row_idx = idx
+        print(f"  -> Found Private sector at row {idx}")
+    
+    # Look for total space economy row (usually the first data row or contains "total" or "space economy")
+    if idx == 0 or 'total' in industry_clean or 'space economy' in industry_clean or industry_clean.strip() == '' or 'all industries' in industry_clean:
+        if idx == 0:  # First row is usually the total
+            total_space_economy_row_idx = idx
+            print(f"  -> Found Total Space Economy at row {idx}")
+
+# --- 3. Extract Private values and calculate Government by subtraction ---
+if private_row_idx is not None:
+    # Extract private sector values
+    private_totals = df.iloc[private_row_idx, 2:].copy()
+    private_totals = pd.to_numeric(private_totals, errors='coerce')
+    private_totals.index = columns_to_convert
+    
+    print(f"\n--- Extraction Results ---")
+    print(f"Private sector row index: {private_row_idx}")
+    print(f"Private sector row name: '{df.iloc[private_row_idx, 1]}'")
+    print("Private Sector Values:")
+    print(private_totals)
+    
+    # Find total space economy values
+    if total_space_economy_row_idx is not None:
+        total_space_economy = df.iloc[total_space_economy_row_idx, 2:].copy()
+        total_space_economy = pd.to_numeric(total_space_economy, errors='coerce')
+        total_space_economy.index = columns_to_convert
+        
+        print(f"\nTotal space economy row index: {total_space_economy_row_idx}")
+        print(f"Total space economy row name: '{df.iloc[total_space_economy_row_idx, 1]}'")
+        print("Total Space Economy Values:")
+        print(total_space_economy)
+    else:
+        # If we can't find a clear total row, let's try to sum all rows
+        print("\nCould not find clear total row. Calculating total from all data rows...")
+        total_space_economy = df.iloc[:, 2:].sum()
+        total_space_economy = pd.to_numeric(total_space_economy, errors='coerce')
+        total_space_economy.index = columns_to_convert
+        print("Calculated Total Space Economy Values:")
+        print(total_space_economy)
+    
+    # Calculate government sector as Total - Private
+    government_totals = total_space_economy - private_totals
+    
+    print("\nGovernment Sector Values (Total - Private):")
+    print(government_totals)
+    
+else:
+    print("Could not find Private sector row. Here's what we found:")
+    print("Available industry categories:")
+    for idx, industry in enumerate(industry_series):
+        print(f"  Row {idx}: '{industry.strip()}'")
+    
+    # Fallback - look for any row containing "private"
+    print("\n--- Trying flexible search for Private ---")
+    for idx, industry in enumerate(industry_series):
+        industry_clean = industry.strip().lower()
+        if 'private' in industry_clean:
+            print(f"Found potential Private row {idx}: '{industry.strip()}'")
+            private_row_idx = idx
+            break
+    
+    if private_row_idx is not None:
+        private_totals = pd.to_numeric(df.iloc[private_row_idx, 2:], errors='coerce')
+        private_totals.index = columns_to_convert
+        
+        # Calculate total and government
+        total_space_economy = df.iloc[:, 2:].sum()
+        total_space_economy = pd.to_numeric(total_space_economy, errors='coerce')
+        total_space_economy.index = columns_to_convert
+        
+        government_totals = total_space_economy - private_totals
+        
+        print(f"\nUsing Private row {private_row_idx}: '{df.iloc[private_row_idx, 1]}'")
+        print("Private Values:", private_totals.values)
+        print("Government Values (calculated):", government_totals.values)
+
+# --- 4. Create forecasting function ---
+def create_forecast(historical_data, years_ahead=5, model_type='polynomial'):
+    """
+    Create forecasts using different models
+    
+    Parameters:
+    - historical_data: pandas Series with years as index and values
+    - years_ahead: number of years to forecast
+    - model_type: 'linear', 'polynomial', or 'exponential'
+    """
+    years = np.array([int(year) for year in historical_data.index]).reshape(-1, 1)
+    values = historical_data.values
+    
+    # Create future years
+    last_year = int(historical_data.index[-1])
+    future_years = np.array(range(last_year + 1, last_year + years_ahead + 1)).reshape(-1, 1)
+    all_future_years = np.array(range(last_year + 1, last_year + years_ahead + 1))
+    
+    if model_type == 'linear':
+        model = LinearRegression()
+        model.fit(years, values)
+        predictions = model.predict(future_years)
+    
+    elif model_type == 'polynomial':
+        model = make_pipeline(PolynomialFeatures(2), LinearRegression())
+        model.fit(years, values)
+        predictions = model.predict(future_years)
+    
+    elif model_type == 'exponential':
+        # Fit exponential growth: y = a * e^(b*x)
+        log_values = np.log(values)
+        model = LinearRegression()
+        model.fit(years, log_values)
+        log_predictions = model.predict(future_years)
+        predictions = np.exp(log_predictions)
+    
+    return all_future_years, predictions, model
+
+# --- 5. Enhanced visualization with projections ---
+def plot_with_forecasts(private_totals, government_totals, forecast_years=5):
+    """
+    Create comprehensive plots with historical data and forecasts
+    """
+    fig, axes = plt.subplots(2, 2, figsize=(15, 12))
+    fig.suptitle('Space Economy Analysis: Historical Data and Projections', fontsize=16, y=0.98)
+    
+    # Historical years for plotting
+    years = [int(year) for year in private_totals.index]
+    
+    # Plot 1: Historical trends
+    ax1 = axes[0, 0]
+    ax1.plot(years, private_totals.values, marker='o', label='Private Sector', linewidth=2, markersize=6)
+    ax1.plot(years, government_totals.values, marker='s', label='Government', linewidth=2, markersize=6)
+    ax1.set_title('Historical Trends (Real Value Added)')
+    ax1.set_xlabel('Year')
+    ax1.set_ylabel('Millions of Dollars')
+    ax1.legend()
+    ax1.grid(True, alpha=0.3)
+    
+    # Plot 2: Growth rates
+    ax2 = axes[0, 1]
+    private_growth = private_totals.pct_change() * 100
+    government_growth = government_totals.pct_change() * 100
+    ax2.plot(years[1:], private_growth.iloc[1:], marker='o', label='Private Sector', linewidth=2)
+    ax2.plot(years[1:], government_growth.iloc[1:], marker='s', label='Government', linewidth=2)
+    ax2.set_title('Year-over-Year Growth Rates')
+    ax2.set_xlabel('Year')
+    ax2.set_ylabel('Growth Rate (%)')
+    ax2.legend()
+    ax2.grid(True, alpha=0.3)
+    ax2.axhline(y=0, color='black', linestyle='--', alpha=0.5)
+    
+    # Plot 3: Forecasts - Linear
+    ax3 = axes[1, 0]
+    private_future_years, private_linear_pred, _ = create_forecast(private_totals, forecast_years, 'linear')
+    government_future_years, government_linear_pred, _ = create_forecast(government_totals, forecast_years, 'linear')
+    
+    # Plot historical data
+    ax3.plot(years, private_totals.values, marker='o', label='Private (Historical)', linewidth=2)
+    ax3.plot(years, government_totals.values, marker='s', label='Government (Historical)', linewidth=2)
+    
+    # Plot forecasts
+    ax3.plot(private_future_years, private_linear_pred, '--', marker='o', 
+             label='Private (Linear Forecast)', alpha=0.7, linewidth=2)
+    ax3.plot(government_future_years, government_linear_pred, '--', marker='s', 
+             label='Government (Linear Forecast)', alpha=0.7, linewidth=2)
+    
+    ax3.set_title(f'Linear Forecasts ({forecast_years} years ahead)')
+    ax3.set_xlabel('Year')
+    ax3.set_ylabel('Millions of Dollars')
+    ax3.legend(fontsize=8)
+    ax3.grid(True, alpha=0.3)
+    
+    # Plot 4: Forecasts - Polynomial
+    ax4 = axes[1, 1]
+    private_future_years, private_poly_pred, _ = create_forecast(private_totals, forecast_years, 'polynomial')
+    government_future_years, government_poly_pred, _ = create_forecast(government_totals, forecast_years, 'polynomial')
+    
+    # Plot historical data
+    ax4.plot(years, private_totals.values, marker='o', label='Private (Historical)', linewidth=2)
+    ax4.plot(years, government_totals.values, marker='s', label='Government (Historical)', linewidth=2)
+    
+    # Plot forecasts
+    ax4.plot(private_future_years, private_poly_pred, '--', marker='o', 
+             label='Private (Polynomial Forecast)', alpha=0.7, linewidth=2)
+    ax4.plot(government_future_years, government_poly_pred, '--', marker='s', 
+             label='Government (Polynomial Forecast)', alpha=0.7, linewidth=2)
+    
+    ax4.set_title(f'Polynomial Forecasts ({forecast_years} years ahead)')
+    ax4.set_xlabel('Year')
+    ax4.set_ylabel('Millions of Dollars')
+    ax4.legend(fontsize=8)
+    ax4.grid(True, alpha=0.3)
+    
+    plt.tight_layout()
+    plt.show()
+    
+    # Print forecast summary
+    print(f"\n--- {forecast_years}-Year Forecast Summary ---")
+    print("Linear Model Predictions:")
+    print(f"Private Sector - Final Year: ${private_linear_pred[-1]:,.0f}M")
+    print(f"Government - Final Year: ${government_linear_pred[-1]:,.0f}M")
+    
+    print("\nPolynomial Model Predictions:")
+    print(f"Private Sector - Final Year: ${private_poly_pred[-1]:,.0f}M")
+    print(f"Government - Final Year: ${government_poly_pred[-1]:,.0f}M")
+    
+    # Growth analysis
+    private_cagr = ((private_totals.iloc[-1] / private_totals.iloc[0]) ** (1/len(years-1)) - 1) * 100
+    government_cagr = ((government_totals.iloc[-1] / government_totals.iloc[0]) ** (1/len(years-1)) - 1) * 100
+    
+    print(f"\nHistorical CAGR:")
+    print(f"Private Sector: {private_cagr:.2f}%")
+    print(f"Government: {government_cagr:.2f}%")
+
+# --- 6. Execute the analysis ---
+try:
+    if 'private_totals' in locals() and 'government_totals' in locals():
+        plot_with_forecasts(private_totals, government_totals)
+    else:
+        print("Could not separate private and government data. Please check your data structure.")
+        print("Here's what we found in the industry column:")
+        print(df.iloc[:, 1].tolist())
+        
+except Exception as e:
+    print(f"An error occurred: {e}")
+    print("Let's examine the data structure more carefully...")
+    
+    # Fallback analysis
+    print("\n--- Data Structure Examination ---")
+    for i, col in enumerate(df.columns):
+        print(f"Column {i}: {col}")
+    
+    print("\n--- First few rows of data ---")
+    print(df.head(10))